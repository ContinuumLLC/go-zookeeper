--- conflicted
+++ resolved
@@ -1338,21 +1338,12 @@
 			}
 		}
 
-<<<<<<< HEAD
 		if exist {
 			if err := c.Delete(node.path, -1); err != nil {
 				if err != ErrNoNode {
+					c.logger.Printf("cannot clean the node %s, err %v", node.path, err)
 					continue
-=======
-			if exist {
-				if err := c.Delete(nodePath, -1); err != nil {
-					if err != ErrNoNode {
-						c.logger.Printf("cannot clean the node %s, err %v", nodePath, err)
-						continue
-					}
->>>>>>> a734fbee
 				}
-				c.logger.Printf("cannot clean the node %s, err %v", node.path, err)
 			}
 		}
 		break
